--- conflicted
+++ resolved
@@ -3,11 +3,7 @@
 cmake_policy(SET CMP0091 NEW) # enable new "MSVC runtime library selection" (https://cmake.org/cmake/help/latest/variable/CMAKE_MSVC_RUNTIME_LIBRARY.html)
 
 project(libCZI 
-<<<<<<< HEAD
-      VERSION 0.56.1
-=======
-      VERSION 0.57.1
->>>>>>> 8cea7023
+      VERSION 0.57.2
       HOMEPAGE_URL "https://github.com/ZEISS/libczi"
       DESCRIPTION "libCZI is an Open Source Cross-Platform C++ library to read and write CZI")
 
