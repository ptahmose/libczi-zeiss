--- conflicted
+++ resolved
@@ -14,10 +14,8 @@
 
 using namespace libCZI;
 using namespace libCZI::detail;
-<<<<<<< HEAD
-=======
 using namespace std;
->>>>>>> 47467090
+using namespace libCZI;
 
 struct COMDeleter
 {
