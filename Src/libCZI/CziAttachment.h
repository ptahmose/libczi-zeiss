// SPDX-FileCopyrightText: 2017-2022 Carl Zeiss Microscopy GmbH
//
// SPDX-License-Identifier: LGPL-3.0-or-later

#pragma once

#include <memory>
#include "libCZI.h"
#include "CziParse.h"

namespace libCZI
{
    namespace detail
    {

        class CCziAttachment : public  libCZI::IAttachment
        {
        private:
            std::shared_ptr<const void> spData;
            std::uint64_t   dataSize;
            libCZI::AttachmentInfo  info;
        public:
            CCziAttachment(libCZI::AttachmentInfo info, const CCZIParse::AttachmentData& data, std::function<void(void*)> deleter);

            // interface IAttachment
            const libCZI::AttachmentInfo& GetAttachmentInfo() const override;

            void DangerousGetRawData(const void*& ptr, size_t& size) const override;

            std::shared_ptr<const void> GetRawData(size_t* ptrSize) override;
        };

    }  // namespace detail
<<<<<<< HEAD
} 
=======
}  // namespace libCZI
>>>>>>> 47467090
<|MERGE_RESOLUTION|>--- conflicted
+++ resolved
@@ -31,8 +31,4 @@
         };
 
     }  // namespace detail
-<<<<<<< HEAD
-} 
-=======
-}  // namespace libCZI
->>>>>>> 47467090
+}  // namespace libCZI