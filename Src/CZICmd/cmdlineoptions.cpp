--- conflicted
+++ resolved
@@ -1557,11 +1557,7 @@
     {
         if (color != nullptr)
         {
-<<<<<<< HEAD
-            *color = libCZI::RgbFloatColor{ f[0],f[1],f[2] };
-=======
             *color = libCZI::RgbFloatColor{ f[0], f[1], f[2] };
->>>>>>> 8dbc3f07
         }
     }
 
